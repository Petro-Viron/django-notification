--- conflicted
+++ resolved
@@ -362,18 +362,11 @@
             'message': messages['full.txt'],
         }, context)
         body = pynliner.fromString(body)
-<<<<<<< HEAD
 
         # on site notices aren't used anymore
         # on_site = should_send(user, notice_type, "2", obj_instance) #On-site display
-        if should_send(user, notice_type, "1", obj_instance) and user.email and user.is_active: # Email
+        if (should_send(user, notice_type, "1", obj_instance) or force_send) and user.email and user.is_active: # Email
             notice = Notice.objects.create(recipient=user, message=body, notice_type=notice_type)
-=======
-        on_site = should_send(user, notice_type, "2", obj_instance) #On-site display
-        notice = Notice.objects.create(recipient=user, message=messages['notice.html'],
-            notice_type=notice_type, on_site=on_site, sender=sender)
-        if (should_send(user, notice_type, "1", obj_instance) or force_send) and user.email and user.is_active: # Email
->>>>>>> 42d70fd9
             recipients.append(user.email)
             # send empty "plain text" data
             msg = EmailMultiAlternatives(subject, "", settings.DEFAULT_FROM_EMAIL, recipients)
