from __future__ import print_function

import logging

from django.apps import apps
from django.conf import settings
from django.contrib.auth.models import AnonymousUser, User
from django.contrib.contenttypes.fields import GenericForeignKey
from django.contrib.contenttypes.models import ContentType
from django.contrib.sites.models import Site
from django.core import mail
from django.core.exceptions import ImproperlyConfigured
from django.core.mail import EmailMultiAlternatives
from django.db import IntegrityError, models
from django.db.models.query import QuerySet
from django.template import Context, engines
from django.template.loader import render_to_string
from django.utils import timezone
from django.utils.translation import activate, get_language
from django.utils.translation import ugettext as _
from postmark import PMMail
import pynliner
from twilio.rest import TwilioRestClient

from .signals import email_sent, sms_sent

try:
    import pickle as pickle
except ImportError:
    import pickle

<<<<<<< HEAD
=======
from django.apps import apps
from django.db import models
from django.db.models.query import QuerySet
from django.conf import settings
from django.core.mail import EmailMultiAlternatives
from django.core import mail
from django.template import engines
from django.template.loader import render_to_string
>>>>>>> 0a046dc6






notifications_logger = logging.getLogger("pivot.notifications")

QUEUE_ALL = getattr(settings, "NOTIFICATION_QUEUE_ALL", False)
TWILIO_API_VERSION = getattr(settings, "TWILIO_API_VERSION", False)
TWILIO_ACCOUNT_SID = getattr(settings, "TWILIO_ACCOUNT_SID", False)
TWILIO_ACCOUNT_TOKEN = getattr(settings, "TWILIO_ACCOUNT_TOKEN", False)
TWILIO_CALLER_ID = getattr(settings, "TWILIO_CALLER_ID", False)

if 'guardian' in settings.INSTALLED_APPS:
    enable_object_notifications = True

    def custom_permission_check(perm, obj, user):
        from guardian.models import UserObjectPermission
        return UserObjectPermission.objects.filter(user=user, permission__codename=perm,
                object_pk = obj.pk, content_type=ContentType.objects.get_for_model(obj)).exists()

else:
    enable_object_notifications = False

class LanguageStoreNotAvailable(Exception):
    pass

class NoticeType(models.Model):

    label = models.CharField(_('label'), max_length=40)
    display = models.CharField(_('display'), max_length=50)
    description = models.CharField(_('description'), max_length=100)

    # by default only on for media with sensitivity less than or equal to this number
    default = models.IntegerField(_('default'))

    def __str__(self):
        return self.label

    class Meta:
        verbose_name = _("notice type")
        verbose_name_plural = _("notice types")


# if this gets updated, the create() method below needs to be as well...
NOTICE_MEDIA = (
    ("1", _("Email")),
    ("2", _("Display")),
    ("3", _("SMS")),
)

def notice_medium_as_text(medium):
    return dict(NOTICE_MEDIA)[medium]

# how spam-sensitive is the medium
NOTICE_MEDIA_DEFAULTS = {
    "1": 2, # email
    "2": 3,
    "3": 3,
}

class NoticeSetting(models.Model):
    """
    Indicates, for a given user, whether to send notifications
    of a given type to a given medium.
    """

    user = models.ForeignKey(User, verbose_name=_('user'))
    notice_type = models.ForeignKey(NoticeType, verbose_name=_('notice type'))
    medium = models.CharField(_('medium'), max_length=1, choices=NOTICE_MEDIA)
    send = models.BooleanField(_('send'), default=False)

    class Meta:
        verbose_name = _("notice setting")
        verbose_name_plural = _("notice settings")
        unique_together = ("user", "notice_type", "medium")

def get_notification_setting(user, notice_type, medium):
    try:
        return NoticeSetting.objects.get(user=user, notice_type=notice_type, medium=medium)
    except NoticeSetting.DoesNotExist:
        default = (NOTICE_MEDIA_DEFAULTS[medium] <= notice_type.default)
        try:
            setting = NoticeSetting(user=user, notice_type=notice_type, medium=medium, send=default)
            setting.save()
        except IntegrityError:
            # We are occassionally getting IntegrityErrors here (possible race condition?)
            # so try getting again
            setting = NoticeSetting.objects.get(user=user, notice_type=notice_type, medium=medium)
        return setting

def get_all_notification_settings(user):
    return NoticeSetting.objects.filter(user=user)

def create_notification_setting(user, notice_type, medium):
    default = (NOTICE_MEDIA_DEFAULTS[medium] <= notice_type.default)
    setting = NoticeSetting(user=user, notice_type=notice_type, medium=medium, send=default)
    setting.save()
    return setting

def should_send(user, notice_type, medium, obj_instance=None):
    if enable_object_notifications and obj_instance:
        has_custom_settings =  custom_permission_check('custom_notification_settings', obj_instance, user)
        if has_custom_settings:
            medium_text = notice_medium_as_text(medium)
            perm_string = "%s-%s"%(medium_text,notice_type.label)
            return custom_permission_check(perm_string, obj_instance, user)
    return get_notification_setting(user, notice_type, medium).send


class NoticeManager(models.Manager):

    def notices_for(self, user, archived=False, unseen=None, on_site=None, sent=False):
        """
        returns Notice objects for the given user.

        If archived=False, it only include notices not archived.
        If archived=True, it returns all notices for that user.

        If unseen=None, it includes all notices.
        If unseen=True, return only unseen notices.
        If unseen=False, return only seen notices.
        """
        if sent:
            lookup_kwargs = {"sender": user}
        else:
            lookup_kwargs = {"recipient": user}
        qs = self.filter(**lookup_kwargs)
        if not archived:
            self.filter(archived=archived)
        if unseen is not None:
            qs = qs.filter(unseen=unseen)
        if on_site is not None:
            qs = qs.filter(on_site=on_site)
        return qs

    def unseen_count_for(self, recipient, **kwargs):
        """
        returns the number of unseen notices for the given user but does not
        mark them seen
        """
        return self.notices_for(recipient, unseen=True, **kwargs).count()

    def received(self, recipient, **kwargs):
        """
        returns notices the given recipient has recieved.
        """
        kwargs["sent"] = False
        return self.notices_for(recipient, **kwargs)

    def sent(self, sender, **kwargs):
        """
        returns notices the given sender has sent
        """
        kwargs["sent"] = True
        return self.notices_for(sender, **kwargs)

class Notice(models.Model):

    recipient = models.ForeignKey(User, related_name='recieved_notices', verbose_name=_('recipient'))
    sender = models.ForeignKey(User, null=True, related_name='sent_notices', verbose_name=_('sender'))
    message = models.TextField(_('message'))
    notice_type = models.ForeignKey(NoticeType, verbose_name=_('notice type'))
    added = models.DateTimeField(_('added'), default=timezone.now, db_index=True)
    unseen = models.BooleanField(_('unseen'), default=True)
    archived = models.BooleanField(_('archived'), default=False)
    on_site = models.BooleanField(_('on site'), default=False)

    objects = NoticeManager()

    def __str__(self):
        return self.message

    def archive(self):
        self.archived = True
        self.save()

    def is_unseen(self):
        """
        returns value of self.unseen but also changes it to false.

        Use this in a template to mark an unseen notice differently the first
        time it is shown.
        """
        unseen = self.unseen
        if unseen:
            self.unseen = False
            self.save()
        return unseen

    class Meta:
        ordering = ["-added"]
        verbose_name = _("notice")
        verbose_name_plural = _("notices")

    def get_absolute_url(self):
        return ("notification_notice", [str(self.pk)])
    get_absolute_url = models.permalink(get_absolute_url)

class NoticeQueueBatch(models.Model):
    """
    A queued notice.
    Denormalized data for a notice.
    """
    pickled_data = models.TextField()

def create_notice_type(label, display, description, default=2, verbosity=1):
    """
    Creates a new NoticeType.

    This is intended to be used by other apps as a post_syncdb manangement step.
    """
    try:
        notice_type = NoticeType.objects.get(label=label)
        updated = False
        if display != notice_type.display:
            notice_type.display = display
            updated = True
        if description != notice_type.description:
            notice_type.description = description
            updated = True
        if default != notice_type.default:
            notice_type.default = default
            updated = True
        if updated:
            notice_type.save()
            if verbosity > 1:
                print("Updated %s NoticeType" % label)
    except NoticeType.DoesNotExist:
        NoticeType(label=label, display=display, description=description, default=default).save()
        if verbosity > 1:
            print("Created %s NoticeType" % label)

def get_notification_language(user):
    """
    Returns site-specific notification language for this user. Raises
    LanguageStoreNotAvailable if this site does not use translated
    notifications.
    """
    if getattr(settings, 'NOTIFICATION_LANGUAGE_MODULE', False):
        try:
            app_label, model_name = settings.NOTIFICATION_LANGUAGE_MODULE.split('.')
            try:
                return getattr(user, model_name.lower()).language
            except AttributeError:
                pass
            model = apps.get_model(app_label=app_label, model_name=model_name)
            language_model = model._default_manager.get(user__id__exact=user.id)
            if hasattr(language_model, 'language'):
                return language_model.language
        except (ImportError, ImproperlyConfigured, model.DoesNotExist):
            raise LanguageStoreNotAvailable
    raise LanguageStoreNotAvailable

def get_formatted_messages(formats, label, context):
    """
    Returns a dictionary with the format identifier as the key. The values are
    are fully rendered templates with the given context.
    """
    format_templates = {}
    for format in formats:

        # conditionally turn off autoescaping for .txt extensions in format
        engine_names = [e.name for e in engines.all()]
        if format.endswith(".txt") and "notification.txt" in engine_names:
            engine = 'notification.txt'
        else:
            engine = None

        format_templates[format] = render_to_string((
            'notification/%s/%s' % (label, format),
            'notification/%s' % format), context=context, using=engine)
    return format_templates

def send_now(users, label, extra_context=None, on_site=True, sender=None, attachments=[],\
        obj_instance=None, force_send=False):
    """
    Creates a new notice.

    This is intended to be how other apps create new notices.

    notification.send(user, 'friends_invite_sent', {
        'spam': 'eggs',
        'foo': 'bar',
    )

    You can pass in on_site=False to prevent the notice emitted from being
    displayed on the site.
    """
    if extra_context is None:
        extra_context = {}

    notice_type = NoticeType.objects.get(label=label)
    protocol = getattr(settings, "DEFAULT_HTTP_PROTOCOL", "http")
    current_site = Site.objects.get_current()

    current_language = get_language()

    formats = (
        'short.txt',
        'full.txt',
        'notice.html',
        'full.html',
        'sms.txt',
    ) # TODO make formats configurable

    from django.db import connection

    for user in users:

        should_send_email = user.is_active and (user.email and force_send or should_send(user, notice_type, "1", obj_instance))
        should_send_sms = user.userprofile.sms and user.is_active and should_send(user, notice_type, "3", obj_instance)
        # disabled check for on_site for now since we are not using it
        # on_site = should_send(user, notice_type, "2", obj_instance) #On-site display
        on_site = False

        if not (should_send_email or should_send_sms or on_site):
            continue

        recipients = []
        # get user language for user from language store defined in
        # NOTIFICATION_LANGUAGE_MODULE setting
        try:
            language = get_notification_language(user)
        except LanguageStoreNotAvailable:
            language = None

        if language is not None:
            # activate the user's language
            activate(language)

        # update context with user specific translations
        context = {
            "recipient": user,
            "sender": sender,
            "notice": _(notice_type.display),
            "notices_url": "",
            "current_site": current_site,
        }
        context.update(extra_context)

        # get prerendered format messages
        messages = get_formatted_messages(formats, label, context)
        context['message'] = messages['short.txt']

        # Strip newlines from subject
        subject = ''.join(render_to_string('notification/email_subject.txt', context).splitlines())

        context['message'] = messages['full.txt']
        body = render_to_string('notification/email_body.txt', context)
        body = pynliner.fromString(body)

        notice = Notice.objects.create(recipient=user, message=messages['notice.html'],
            notice_type=notice_type, on_site=on_site, sender=sender)

        if should_send_email: # Email
            recipients.append(user.email)
            # send empty "plain text" data
            msg = EmailMultiAlternatives(subject, "", settings.DEFAULT_FROM_EMAIL, recipients)
            # attach html data as alternative
            msg.attach_alternative(body, "text/html")
            for attachment in attachments:
                msg.attach(attachment)
            try:
                msg.send()
                email_sent.send(sender=Notice, user=user, notice_type=notice_type, obj=obj_instance)
                notifications_logger.info("SUCCESS:EMAIL:%s: data=(notice_type=%s, subject=%s)"%(user, notice_type, subject))
            except:
                notifications_logger.exception("ERROR:EMAIL:%s: data=(notice_type=%s, subject=%s)"%(user, notice_type, subject))

        if should_send_sms:
            try:
                rc = TwilioRestClient(TWILIO_ACCOUNT_SID, TWILIO_ACCOUNT_TOKEN)
                rc.sms.messages.create(to=user.userprofile.sms,
                                       from_=TWILIO_CALLER_ID,
                                       body=messages['sms.txt'])
                sms_sent.send(sender=Notice, user=user, notice_type=notice_type, obj=obj_instance)
                notifications_logger.info("SUCCESS:SMS:%s: data=(notice_type=%s, msg=%s)"%(user, notice_type, messages['sms.txt']))
            except:
                notifications_logger.exception("ERROR:SMS:%s: data=(notice_type=%s, msg=%s)"%(user, notice_type, messages['sms.txt']))


    # reset environment to original language
    activate(current_language)

def send(*args, **kwargs):
    """
    A basic interface around both queue and send_now. This honors a global
    flag NOTIFICATION_QUEUE_ALL that helps determine whether all calls should
    be queued or not. A per call ``queue`` or ``now`` keyword argument can be
    used to always override the default global behavior.
    """
    queue_flag = kwargs.pop("queue", False)
    now_flag = kwargs.pop("now", False)
    assert not (queue_flag and now_flag), "'queue' and 'now' cannot both be True."
    if queue_flag:
        return queue(*args, **kwargs)
    elif now_flag:
        return send_now(*args, **kwargs)
    else:
        if QUEUE_ALL:
            return queue(*args, **kwargs)
        else:
            return send_now(*args, **kwargs)

def queue(users, label, extra_context=None, on_site=True, sender=None):
    """
    Queue the notification in NoticeQueueBatch. This allows for large amounts
    of user notifications to be deferred to a seperate process running outside
    the webserver.
    """
    if extra_context is None:
        extra_context = {}
    if isinstance(users, QuerySet):
        users = [row["pk"] for row in users.values("pk")]
    else:
        users = [user.pk for user in users]
    notices = []
    for user in users:
        notices.append((user, label, extra_context, on_site, sender))
    NoticeQueueBatch(pickled_data=pickle.dumps(notices).encode("base64")).save()

class ObservedItemManager(models.Manager):

    def all_for(self, observed, signal):
        """
        Returns all ObservedItems for an observed object,
        to be sent when a signal is emited.
        """
        content_type = ContentType.objects.get_for_model(observed)
        observed_items = self.filter(content_type=content_type, object_id=observed.id, signal=signal)
        return observed_items

    def get_for(self, observed, observer, signal):
        content_type = ContentType.objects.get_for_model(observed)
        observed_item = self.get(content_type=content_type, object_id=observed.id, user=observer, signal=signal)
        return observed_item


class ObservedItem(models.Model):

    user = models.ForeignKey(User, verbose_name=_('user'))

    content_type = models.ForeignKey(ContentType)
    object_id = models.PositiveIntegerField()
    observed_object = GenericForeignKey('content_type', 'object_id')

    notice_type = models.ForeignKey(NoticeType, verbose_name=_('notice type'))

    added = models.DateTimeField(_('added'), default=timezone.now)

    # the signal that will be listened to send the notice
    signal = models.TextField(verbose_name=_('signal'))

    objects = ObservedItemManager()

    class Meta:
        ordering = ['-added']
        verbose_name = _('observed item')
        verbose_name_plural = _('observed items')

    def send_notice(self, extra_context=None):
        if extra_context is None:
            extra_context = {}
        extra_context.update({'observed': self.observed_object})
        send([self.user], self.notice_type.label, extra_context)

def observe(observed, observer, notice_type_label, signal='post_save'):
    """
    Create a new ObservedItem.

    To be used by applications to register a user as an observer for some object.
    """
    notice_type = NoticeType.objects.get(label=notice_type_label)
    observed_item = ObservedItem(user=observer, observed_object=observed,
                                 notice_type=notice_type, signal=signal)
    observed_item.save()
    return observed_item

def stop_observing(observed, observer, signal='post_save'):
    """
    Remove an observed item.
    """
    observed_item = ObservedItem.objects.get_for(observed, observer, signal)
    observed_item.delete()

def send_observation_notices_for(observed, signal='post_save', extra_context=None):
    """
    Send a notice for each registered user about an observed object.
    """
    if extra_context is None:
        extra_context = {}
    observed_items = ObservedItem.objects.all_for(observed, signal)
    for observed_item in observed_items:
        observed_item.send_notice(extra_context)
    return observed_items

def is_observing(observed, observer, signal='post_save'):
    if isinstance(observer, AnonymousUser):
        return False
    try:
        observed_items = ObservedItem.objects.get_for(observed, observer, signal)
        return True
    except ObservedItem.DoesNotExist:
        return False
    except ObservedItem.MultipleObjectsReturned:
        return True

def handle_observations(sender, instance, *args, **kw):
    send_observation_notices_for(instance)<|MERGE_RESOLUTION|>--- conflicted
+++ resolved
@@ -2,24 +2,22 @@
 
 import logging
 
+import pynliner
 from django.apps import apps
 from django.conf import settings
 from django.contrib.auth.models import AnonymousUser, User
 from django.contrib.contenttypes.fields import GenericForeignKey
 from django.contrib.contenttypes.models import ContentType
 from django.contrib.sites.models import Site
-from django.core import mail
 from django.core.exceptions import ImproperlyConfigured
 from django.core.mail import EmailMultiAlternatives
 from django.db import IntegrityError, models
 from django.db.models.query import QuerySet
-from django.template import Context, engines
+from django.template import engines
 from django.template.loader import render_to_string
 from django.utils import timezone
+from django.utils.translation import ugettext as _
 from django.utils.translation import activate, get_language
-from django.utils.translation import ugettext as _
-from postmark import PMMail
-import pynliner
 from twilio.rest import TwilioRestClient
 
 from .signals import email_sent, sms_sent
@@ -28,22 +26,6 @@
     import pickle as pickle
 except ImportError:
     import pickle
-
-<<<<<<< HEAD
-=======
-from django.apps import apps
-from django.db import models
-from django.db.models.query import QuerySet
-from django.conf import settings
-from django.core.mail import EmailMultiAlternatives
-from django.core import mail
-from django.template import engines
-from django.template.loader import render_to_string
->>>>>>> 0a046dc6
-
-
-
-
 
 
 notifications_logger = logging.getLogger("pivot.notifications")
